--- conflicted
+++ resolved
@@ -86,17 +86,16 @@
     _add_generic_db_opts(parser, "ros")
 
 
-<<<<<<< HEAD
 def add_compliance_db_opts(parser):
     _add_generic_db_opts(parser, "compliance")
-=======
+
+
 def add_export_db_opts(parser):
     _add_generic_db_opts(parser, "export")
 
 
 def add_playbook_db_opts(parser):
     _add_generic_db_opts(parser, "playbook")
->>>>>>> fbde1718
 
 
 def add_kafka_opts(parser):
